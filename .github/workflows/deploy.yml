name: Header Frontend DEPLOY

on:
    push:
        branches: ["main", "develope"]

jobs:
    header_frontend:
        runs-on: ubuntu-latest

        steps:
            - uses: actions/checkout@v3

            - name: access to secretes / create .env file
              run: 
<<<<<<< HEAD
                echo "NEXT_PUBLIC_KAKAO_MAP_API_KEY=${NEXT_PUBLIC_KAKAO_MAP_API_KEY}" >> .env
=======
                echo "NEXT_PUBLIC_KAKAO_MAP_API_KEY=${NEXT_PUBLIC_KAKAO_MAP_API_KEY}" > .env
>>>>>>> d8171154
                echo "NEXT_PUBLIC_API_BASE_URL=${NEXT_PUBLIC_API_BASE_URL}" >> .env
              env:
                NEXT_PUBLIC_KAKAO_MAP_API_KEY: ${{ secrets.NEXT_PUBLIC_KAKAO_MAP_API_KEY }}
                NEXT_PUBLIC_API_BASE_URL: ${{ secrets.NEXT_PUBLIC_API_BASE_URL }}

            - name: Install dependencies and build
              run : |
                npm install
                npm run build
            
            - name: Deploy to Vercel (Preview)
              if: github.ref == 'refs/heads/develope'
              run: npx vercel --token=${{ secrets.VERCEL_TOKEN }} --yes
            
            - name: Deploy to Vercel (Production)
              if: github.ref == 'refs/heads/main'
              # npx vercel : Vercel CLI를 실행해서 현재 디렉토리를 배포
              # --prod : 프리뷰 배포가 아니라 프로덕션 배포 선택
              # --token= : Vercel 계정에 인증하기 위한 토큰
              run : npx vercel --prod --token=${{ secrets.VERCEL_TOKEN }} --yes
                
            # - name: Use Node.js
            #   uses: actions/setup-node@v4
            #   with:
            #     node-version: 20.x
            #     cache: 'npm'

            # - run: npm ci
            # - run: npm run build --if-present
            # - run: npm test

            # - name: Docker build & push to prod
            #   run: |
            #     BRANCH_NAME=$(echo "${GITHUB_REF#refs/heads/}")
            #     docker login -u ${{ secrets.DOCKER_USERNAME }} -p ${{ secrets.DOCKER_PASSWORD }}
            #     docker build -t ${{ secrets.DOCKER_USERNAME }}/header-front-img:${BRANCH_NAME} .
            #     docker push ${{ secrets.DOCKER_USERNAME }}/header-front-img:${BRANCH_NAME}
            
            # - name: Deploy to prod
            #   if: github.ref == 'refs/heads/main'
            #   uses: appleboy/ssh-action@v1.0.3
            #   with:
            #     host: ${{ secrets.EC2_HOST }}
            #     username: ${{ secrets.EC2_USERNAME }}
            #     key: ${{ secrets.EC2_PRIVATE_KEY }}
            #     envs: APPLICATION_PROPERTIES
            #     script: |
            #         sudo docker stop header-front-container || true
            #         sudo docker rm header-front-container || true
            #         sudo docker pull ${{ secrets.DOCKER_USERNAME }}/header-front-img:main
            #         sudo docker run -d \
            #             --name header-front-container \
            #             -p 3000:3000 \
            #             ${{ secrets.DOCKER_USERNAME }}/header-front-img:main
            #         sudo docker image prune -f
<|MERGE_RESOLUTION|>--- conflicted
+++ resolved
@@ -13,11 +13,7 @@
 
             - name: access to secretes / create .env file
               run: 
-<<<<<<< HEAD
-                echo "NEXT_PUBLIC_KAKAO_MAP_API_KEY=${NEXT_PUBLIC_KAKAO_MAP_API_KEY}" >> .env
-=======
                 echo "NEXT_PUBLIC_KAKAO_MAP_API_KEY=${NEXT_PUBLIC_KAKAO_MAP_API_KEY}" > .env
->>>>>>> d8171154
                 echo "NEXT_PUBLIC_API_BASE_URL=${NEXT_PUBLIC_API_BASE_URL}" >> .env
               env:
                 NEXT_PUBLIC_KAKAO_MAP_API_KEY: ${{ secrets.NEXT_PUBLIC_KAKAO_MAP_API_KEY }}
