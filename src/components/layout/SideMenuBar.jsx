--- conflicted
+++ resolved
@@ -369,17 +369,11 @@
 
         {/* 하단 고정 메뉴 */}
         <div className="bottom-menu">
-<<<<<<< HEAD
-          {/* 설정 메뉴 */}
+          {/* 설정 메뉴
           <Link href={isAdmin ? "/myshop/settings" : "/shops/settings"}>
-            {/* ✨ Next.js Link - 설정 페이지로 최적화된 네비게이션 */}
-=======
-          {/* 설정 메뉴 
-          <Link href={isAdmin ? "/myshop/settings" : "/shops/settings"}>
-             ✨ Next.js Link - 설정 페이지로 최적화된 네비게이션 
->>>>>>> 57565eb7
+             ✨ Next.js Link - 설정 페이지로 최적화된 네비게이션
             <div className={`bottom-menu-item ${
-              pathname === (isAdmin ? "/myshop/settings" : "/shops/settings") 
+              pathname === (isAdmin ? "/myshop/settings" : "/shops/settings")
                 ? 'bottom-menu-item-active' : ''
             }`}>
               <span className="bottom-menu-icon">⚙️</span>
