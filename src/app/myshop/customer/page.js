'use client';
import { useState } from 'react';
import { useCustomers } from '@/hooks/useCustomers';
import { MessagesAPI, CustomersAPI } from '@/lib/api';
import { useApi } from '@/hooks/useApi';
import { useMessageModal } from '@/hooks/useMessageModal';
import MessageModal from '@/components/ui/MessageModal';
import CustomerCard from '@/components/ui/CustomerCard';
import CustomerRegisterModal from '@/components/ui/CustomerRegisterModal';
import CustomerDetailModal from '@/components/ui/CustomerDetailModal';
import CustomerHistoryModal from '@/components/ui/CustomerHistoryModal';
import MessageSlideModal from '@/components/message/MessageSlideModal';
import styles from '@/styles/admin/customer/Customer.module.css';

export default function Customer() {
    const { modal, closeModal, showError, showSuccess, showConfirm } = useMessageModal();
    
    // TODO: shop_id를 context나 store에서 가져오도록 수정
    const SHOP_ID = 2;

    // 고객 관리 훅 (목록, 추가, 삭제, 메모 수정)
    const {
        customers,
        loading: customersLoading,
        error: customersError,
        addCustomer,
        deleteCustomer,
        updateMemo,
        refetch: refetchCustomers
    } = useCustomers(SHOP_ID);

    // 기타 API 호출용 훅 (히스토리 조회, 메시지 발송 등)
    const { execute: executeApi, loading: apiLoading } = useApi();

    // 메세지 전송 모달 상태
    const [messageModal, setMessageModal] = useState({
        isOpen: false,
        recipientSelection: null
    });

    // 메세지 전송 모달 상태
    const [messageModal, setMessageModal] = useState({
        isOpen: false,
        recipientSelection: null
    });

    // 히스토리 모달 상태
    const [historyModal, setHistoryModal] = useState({
        isOpen: false,
        title: '',
        historyData: []
    });

    // 신규 고객 등록 모달 상태
    const [registerModal, setRegisterModal] = useState({
        isOpen: false
    });

    // 고객 상세 모달 상태
    const [detailModal, setDetailModal] = useState({
        isOpen: false,
        customer: null
    });

    // 필터 및 정렬 상태
    const [filters, setFilters] = useState({
        search: '',
        memberType: '전체회원',
        sortBy: '방문일 순'
    });

    // 현재 페이지
    const [currentPage, setCurrentPage] = useState(1);
    const itemsPerPage = 8;

    // 고객 히스토리 조회 (새로운 API 패턴 사용)
    const fetchCustomerHistory = async (clientCode) => {
        try {
            const response = await executeApi(CustomersAPI.getCustomer, SHOP_ID, clientCode);
            
            // API 응답 데이터를 모달에서 사용하는 형태로 변환
            return response.data.map(item => ({
                date: item.visitDate,
                services: item.menuName
            }));
        } catch (error) {
            console.error('히스토리 조회 실패:', error);
            throw error;
        }
    };

<<<<<<< HEAD
    // 메세지 모달 열기
    const openMessageModal = (recipientSelection) => {
        setMessageModal({ isOpen: true, recipientSelection });
=======

    // 메세지 모달 열기
    const openMessageModal = (recipientSelection) => {
        setMessageModal({ isOpen: true, recipientSelection: recipientSelection });
    };

    // 메세지 모달 닫기
    const closeMessageModal = () => {
        setMessageModal({ isOpen: false, recipientSelection: null });
>>>>>>> b7d4a8a1
    };

    // 히스토리 모달 열기
    const openHistoryModal = async (customer) => {
        try {
            const historyData = await fetchCustomerHistory(customer.clientCode);

            setHistoryModal({
                isOpen: true,
                title: `${customer.name}님 방문 히스토리`,
                historyData: historyData
            });
        } catch (error) {
            showError('오류', '히스토리를 불러오는데 실패했습니다.');
        }
    };


    // 히스토리 모달 닫기
    const closeHistoryModal = () => {
        setHistoryModal({
            isOpen: false,
            title: '',
            historyData: []
        });
    };

    // 필터링된 고객 목록
    const getFilteredCustomers = () => {
        let filtered = [...customers];

        // 검색 필터 (이름 또는 전화번호)
        if (filters.search.trim()) {
            const searchTerm = filters.search.toLowerCase().trim();
            filtered = filtered.filter(customer =>
                customer.name?.toLowerCase().includes(searchTerm) ||
                customer.phone?.replace(/-/g, '').includes(searchTerm.replace(/-/g, ''))
            );
        }

        // 회원 유형 필터
        if (filters.memberType === 'VIP회원') {
            filtered = filtered.filter(customer => customer.isVip);
        } else if (filters.memberType === '일반회원') {
            filtered = filtered.filter(customer => !customer.isVip);
        }

        // 정렬
        switch (filters.sortBy) {
            case '가나다 순':
                filtered.sort((a, b) => a.name?.localeCompare(b.name) || 0);
                break;
            case '결제금액 순':
                filtered.sort((a, b) => (b.totalAmount || 0) - (a.totalAmount || 0));
                break;
            case '방문일 순':
            default:
                filtered.sort((a, b) => {
                    const aVisits = a.visitCount || 0;
                    const bVisits = b.visitCount || 0;
                    
                    if (aVisits === 0 && bVisits === 0) return 0;
                    if (aVisits === 0) return 1;
                    if (bVisits === 0) return -1;
                    return bVisits - aVisits;
                });
                break;
        }

        return filtered;
    };

    const filteredCustomers = getFilteredCustomers();

    // 검색 처리
    const handleSearch = (e) => {
        const searchValue = e.target.value;
        setFilters(prev => ({
            ...prev,
            search: searchValue
        }));
        setCurrentPage(1);
    };

    // 필터 처리
    const handleFilterChange = (filterType, value) => {
        setFilters(prev => ({
            ...prev,
            [filterType]: value
        }));
        setCurrentPage(1);
    };

    // 필터 초기화
    const resetFilters = () => {
        setFilters({
            search: '',
            memberType: '전체회원',
            sortBy: '방문일 순'
        });
        setCurrentPage(1);
    };

    // 고객 상세 모달 열기
    const openDetailModal = (customer) => {
        setDetailModal({
            isOpen: true,
            customer: customer
        });
    };

    // 고객 상세 모달 닫기
    const closeDetailModal = () => {
        setDetailModal({
            isOpen: false,
            customer: null
        });
    };

    // 고객 메모 저장 (useCustomers 훅의 updateMemo 사용)
    const handleMemoSave = async (clientCode, memo) => {
        try {
            await updateMemo(clientCode, memo);
            showSuccess('저장 완료', '메모가 성공적으로 저장되었습니다.');
        } catch (error) {
            showError('저장 실패', '메모 저장 중 오류가 발생했습니다.');
        }
    };

    // 신규 고객 등록 처리
    const handleAddCustomer = () => {
        setRegisterModal({ isOpen: true });
    };

    // 신규 고객 등록 확인 (useCustomers 훅의 addCustomer 사용)
    const handleCustomerRegister = async (customerData) => {
        try {
            await addCustomer({
                name: customerData.name,
                birthday: customerData.birthday,
                phone: customerData.phone,
                sendable: customerData.allowsMarketing,
                memo: customerData.memo
            });

            setRegisterModal({ isOpen: false });
            showSuccess('등록 완료', '신규 고객이 성공적으로 등록되었습니다.');
        } catch (error) {
            showError('등록 실패', '고객 등록 중 오류가 발생했습니다.');
        }
    };

    // 신규 고객 등록 모달 닫기
    const handleRegisterModalClose = () => {
        setRegisterModal({ isOpen: false });
    };

    // 고객 삭제 처리 (useCustomers 훅의 deleteCustomer 사용)
    const handleDeleteCustomer = async (clientCode) => {
        const customer = customers.find(c => c.clientCode === clientCode);

        showConfirm(
            '고객 삭제',
            `${customer?.name}님을 정말 삭제하시겠습니까?\n삭제된 고객 정보는 복구할 수 없습니다.`,
            async () => {
                try {
                    await deleteCustomer(clientCode);
                    showSuccess('삭제 완료', '고객이 성공적으로 삭제되었습니다.');
                } catch (error) {
                    showError('삭제 실패', '고객 삭제 중 오류가 발생했습니다.');
                }
            }
        );
    };

    // 메시지 발송 처리 (새로운 API 패턴 사용)
    const handleSendMessage = async (messageData) => {
        try {
            await executeApi(MessagesAPI.sendMessage, SHOP_ID, messageData);
            showSuccess('발송 완료', '메시지가 성공적으로 발송되었습니다.');
        } catch (error) {
            showError('발송 실패', '메시지 발송 중 오류가 발생했습니다.');
        }
    };

    // 고객 액션 처리
    const handleCustomerAction = (clientCode, action, event) => {
        // 이벤트 전파 방지
        if (event) {
            event.stopPropagation();
            event.preventDefault();
        }

        const customer = customers.find(c => c.clientCode === clientCode);

        switch (action) {
            case 'detail':
                openDetailModal(customer);
                break;
            case 'reservation':
                showSuccess('예약 완료', `${customer?.name}님의 예약이 완료되었습니다.`);
                break;
            case 'history':
                openHistoryModal(customer);
                break;
            case 'message':
                openMessageModal(customer);
                break;
            case 'delete':
                handleDeleteCustomer(clientCode);
                break;
            default:
                break;
        }
    };

    // 페이지네이션 처리
    const totalPages = Math.ceil(filteredCustomers.length / itemsPerPage);
    const startIndex = (currentPage - 1) * itemsPerPage;
    const endIndex = startIndex + itemsPerPage;
    const currentCustomers = filteredCustomers.slice(startIndex, endIndex);

    // 페이지 변경
    const handlePageChange = (page) => {
        if (page >= 1 && page <= totalPages) {
            setCurrentPage(page);
        }
    };

    // 로딩 상태 (훅의 로딩 상태 사용)
    const isLoading = customersLoading || apiLoading;

    // 에러 처리
    if (customersError) {
        return (
            <div className={styles.errorContainer}>
                <h1>고객관리</h1>
                <div className={styles.errorMessage}>
                    <p>고객 목록을 불러오는데 실패했습니다.</p>
                    <p>{customersError}</p>
                    <button onClick={refetchCustomers} className={styles.retryBtn}>
                        다시 시도
                    </button>
                </div>
            </div>
        );
    }

    return (
        <>
            <h1>고객관리</h1>

            <div className={styles.contentCard}>
                {/* 검색 및 필터 영역 */}
                <div className={styles.customerHeader}>
                    <div className={styles.searchContainer}>
                        <div className={styles.searchInputWrapper}>
                            <input
                                type="text"
                                placeholder="고객명, 전화번호로 검색..."
                                value={filters.search}
                                onChange={handleSearch}
                                className={styles.searchInput}
                                disabled={isLoading}
                            />
                            <span className={styles.searchIcon}>🔍</span>
                        </div>
                    </div>

                    <div className={styles.filterControls}>
                        <select
                            value={filters.memberType}
                            onChange={(e) => handleFilterChange('memberType', e.target.value)}
                            className={styles.filterSelect}
                            disabled={isLoading}
                        >
                            <option>전체회원</option>
                            <option>VIP회원</option>
                            <option>일반회원</option>
                        </select>

                        <select
                            value={filters.sortBy}
                            onChange={(e) => handleFilterChange('sortBy', e.target.value)}
                            className={styles.filterSelect}
                            disabled={isLoading}
                        >
                            <option>방문일 순</option>
                            <option>가나다 순</option>
                            <option>결제금액 순</option>
                        </select>

                        <button
                            className={styles.resetFilterBtn}
                            onClick={resetFilters}
                            disabled={isLoading}
                        >
                            필터 초기화
                        </button>

                        <button
                            className={styles.addCustomerBtn}
                            onClick={handleAddCustomer}
                            disabled={isLoading}
                        >
                            + 신규 고객
                        </button>
                    </div>
                </div>

                {/* 검색 결과 정보 */}
                {filters.search && (
                    <div className={styles.searchInfo}>
                        <span className={styles.searchTerm}>"{filters.search}"</span>에 대한 검색 결과
                        <span className={styles.resultCount}>{filteredCustomers.length}명</span>
                    </div>
                )}

                {/* 로딩 상태 */}
                {isLoading ? (
                    <div className="content-card">
                        <div className="loading-container" style={{ textAlign: 'center', padding: '50px' }}>
                            <div>고객 데이터를 불러오는 중...</div>
                        </div>
                    </div>
                ) : (
                    <>
                        {/* 고객 카드 그리드 */}
                        <div className={styles.customerGrid}>
                            {currentCustomers.length > 0 ? (
                                currentCustomers.map((customer) => (
                                    <CustomerCard
                                        key={customer.clientCode}
                                        customer={customer}
                                        onAction={handleCustomerAction}
                                        onClick={() => openDetailModal(customer)}
                                    />
                                ))
                            ) : (
                                <div className={styles.noResults}>
                                    <div className={styles.noResultsIcon}>🔍</div>
                                    <h3 className={styles.noResultsTitle}>검색 결과가 없습니다</h3>
                                    <p className={styles.noResultsText}>
                                        다른 검색어를 입력하거나 필터를 변경해보세요.
                                    </p>
                                    <button
                                        className={styles.resetBtn}
                                        onClick={resetFilters}
                                    >
                                        필터 초기화
                                    </button>
                                </div>
                            )}
                        </div>

                        {/* 페이지네이션 */}
                        {totalPages > 1 && (
                            <div className={styles.pagination}>
                                <button
                                    className={styles.paginationBtn}
                                    onClick={() => handlePageChange(currentPage - 1)}
                                    disabled={currentPage === 1}
                                >
                                    ‹
                                </button>

                                {Array.from({ length: totalPages }, (_, i) => i + 1).map((page) => (
                                    <button
                                        key={page}
                                        className={`${styles.paginationBtn} ${currentPage === page ? styles.active : ''}`}
                                        onClick={() => handlePageChange(page)}
                                    >
                                        {page}
                                    </button>
                                ))}

                                <button
                                    className={styles.paginationBtn}
                                    onClick={() => handlePageChange(currentPage + 1)}
                                    disabled={currentPage === totalPages}
                                >
                                    ›
                                </button>
                            </div>
                        )}
                    </>
                )}
            </div>

            {/* 메세지 전송 모달 */}
            <MessageSlideModal
                isOpen={messageModal.isOpen}
                onClose={closeMessageModal}
                recipientSelection={messageModal.recipientSelection} 
            />

            {/* 신규 고객 등록 모달 */}
            <CustomerRegisterModal
                isOpen={registerModal.isOpen}
                onClose={handleRegisterModalClose}
                onConfirm={handleCustomerRegister}
            />

            {/* 고객 상세 모달 */}
            <CustomerDetailModal
                isOpen={detailModal.isOpen}
                onClose={closeDetailModal}
                customer={detailModal.customer}
                onSave={handleMemoSave}
            />

            {/* 히스토리 모달 */}
            <CustomerHistoryModal
                isOpen={historyModal.isOpen}
                onClose={closeHistoryModal}
                title={historyModal.title}
                historyData={historyModal.historyData}
            />

            {/* 메시지 모달 */}
            <MessageModal
                isOpen={modal.isOpen}
                onClose={closeModal}
                onConfirm={modal.onConfirm}
                type={modal.type}
                title={modal.title}
                message={modal.message}
                showCancel={modal.showCancel}
            />
        </>
    );
}<|MERGE_RESOLUTION|>--- conflicted
+++ resolved
@@ -38,12 +38,6 @@
         recipientSelection: null
     });
 
-    // 메세지 전송 모달 상태
-    const [messageModal, setMessageModal] = useState({
-        isOpen: false,
-        recipientSelection: null
-    });
-
     // 히스토리 모달 상태
     const [historyModal, setHistoryModal] = useState({
         isOpen: false,
@@ -89,21 +83,14 @@
         }
     };
 
-<<<<<<< HEAD
     // 메세지 모달 열기
     const openMessageModal = (recipientSelection) => {
         setMessageModal({ isOpen: true, recipientSelection });
-=======
-
-    // 메세지 모달 열기
-    const openMessageModal = (recipientSelection) => {
-        setMessageModal({ isOpen: true, recipientSelection: recipientSelection });
-    };
-
-    // 메세지 모달 닫기
+    };
+
+     // 메세지 모달 닫기
     const closeMessageModal = () => {
         setMessageModal({ isOpen: false, recipientSelection: null });
->>>>>>> b7d4a8a1
     };
 
     // 히스토리 모달 열기
@@ -310,6 +297,7 @@
                 openHistoryModal(customer);
                 break;
             case 'message':
+                openMessageModal(customer);
                 openMessageModal(customer);
                 break;
             case 'delete':
