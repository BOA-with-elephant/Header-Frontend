'use client'; 
import { useState, useEffect } from "react";
// import MessageModal from '@/components/ui/MessageModal';  // 성공, 실패, 경고, 확인 등의 메시지를 사용자에게 표시하는 공통 모달 컴포넌트
// import { useMessageModal } from '@/hooks/useMessageModal'; // 메시지 모달 상태를 관리하고 제어하는 커스텀 훅
// showError, showSuccess, showConfirm, showWarning 등을 통해 상황별 메시지를 간편하게 호출 가능
// import { MESSAGES } from '@/constants/messages'; // 애플리케이션 전반에서 사용하는 표준 메시지 텍스트 모음 (예: 에러 메시지, 안내 문구 등)
import ReservationCalendar from "./components/ReservationCalendar";
import SearchResultList from "./components/SearchResultList";
import ReservationMenuModal from "./components/ReservationMenuModal";
import DetailReservationModal from "./components/DetailReservationModal";
<<<<<<< HEAD
import UpdateReservationInfoModal from "./components/UpdateReservaionInfoModal";
=======
import NewReservationModal from "./components/NewReservationModal";
>>>>>>> d5c06a9d

export default function Reservation() {
    const [searchResultList, setSearchResultList] = useState([]);
    // 검색 결과
    const [isOpen, setIsOpen] = useState(false);
    // 메뉴 모달
    const [isShowModal, setIsShowModal] = useState(false);
    const [selectedDate, setSelectedDate] = useState();
    const [isShowDetailReservation, setIsShowDetailReservation] = useState(false);
    const [selectedResvCode, setSelectedResvCode] = useState();
<<<<<<< HEAD
    const [isShowUpdateModal, setIsShowUpdateModal] = useState(false);
=======
    const [isShowNewResvModal, setIsShowNewResvModal] = useState(false);
    const [resvDateList, setResvDateList] = useState([]);
    const [reservationInfo, setReservationInfo] = useState([]);

    const SHOP_CODE = 1;
    const API_BASE_URL = `http://localhost:8080/my-shops/${SHOP_CODE}/reservation`;
      

    const fetchReservationData = async() => {
        try{
            const today = new Date();
            const year = today.getFullYear();
            const month = today.getMonth();
            const formatMonth = String(month + 1).padStart(2, '0');
            const thisMonth = `${year}-${formatMonth}`;
            const response = await fetch(`${API_BASE_URL}?date=${thisMonth}`);
            const data = await response.json();
            console.log('data', data);
            setReservationInfo(data);

            const response2 = await fetch(`http://localhost:8080/shops/reservation/${SHOP_CODE}/available-schedule`);
            const data2 = await response2.json();
            setResvDateList(data2);
            console.log('예약 가능 시간', data2);
        } catch (error){
            console.error('예약 정보 불러오기 실패 :', error);
        }
    }

    useEffect(() => {
        fetchReservationData();
    }, []);
>>>>>>> d5c06a9d

    return (
        <>
            <div className="content-card" style={{ height : 'max-content', position: 'relative'}}>
                    {isOpen && (
                        <SearchResultList 
                            searchResultList={searchResultList} 
                            setIsOpen={setIsOpen}
                            selectedDate={selectedDate}
                            setSelectedResvCode={setSelectedResvCode}
                            setIsShowDetailReservation={setIsShowDetailReservation}
                        />
                    )}
                    <ReservationCalendar
                        setSearchResultList={setSearchResultList}
                        setIsOpen={setIsOpen}
                        setIsShowModal={setIsShowModal}
                        setSelectedDate={setSelectedDate}
                        resvDateList={resvDateList}
                        setResvDateList={setResvDateList}
                        fetchReservationData={fetchReservationData}
                        reservationInfo={reservationInfo}
                        setReservationInfo={setReservationInfo}
                    />
                    {isShowModal && (
                        <ReservationMenuModal 
                            setIsShowModal={setIsShowModal}
                            selectedDate={selectedDate}
                            setSearchResultList={setSearchResultList}
                            setIsOpen={setIsOpen}
<<<<<<< HEAD
                            selectedResvCode={selectedResvCode}
                            setIsShowUpdateModal={setIsShowUpdateModal}
=======
                            setIsShowNewResvModal={setIsShowNewResvModal}
                            resvDateList={resvDateList}
>>>>>>> d5c06a9d
                        />
                    )}
                    {isShowDetailReservation && (
                        <DetailReservationModal
                            setIsShowDetailReservation={setIsShowDetailReservation}
                            selectedResvCode={selectedResvCode}
                        />
                    )}
<<<<<<< HEAD
                    {isShowUpdateModal && (
                        <UpdateReservationInfoModal
                            setIsShowUpdateModal={setIsShowUpdateModal}
                            selectedResvCode={selectedResvCode}
=======
                    {isShowNewResvModal && (
                        <NewReservationModal
                            isShowNewResvModal={isShowNewResvModal}
                            setIsShowNewResvModal={setIsShowNewResvModal}
                            selectedDate={selectedDate}
                            resvDateList={resvDateList}
                            fetchReservationData={fetchReservationData}
>>>>>>> d5c06a9d
                        />
                    )}
            </div>
        </>
    )
}<|MERGE_RESOLUTION|>--- conflicted
+++ resolved
@@ -8,11 +8,8 @@
 import SearchResultList from "./components/SearchResultList";
 import ReservationMenuModal from "./components/ReservationMenuModal";
 import DetailReservationModal from "./components/DetailReservationModal";
-<<<<<<< HEAD
 import UpdateReservationInfoModal from "./components/UpdateReservaionInfoModal";
-=======
 import NewReservationModal from "./components/NewReservationModal";
->>>>>>> d5c06a9d
 
 export default function Reservation() {
     const [searchResultList, setSearchResultList] = useState([]);
@@ -23,9 +20,6 @@
     const [selectedDate, setSelectedDate] = useState();
     const [isShowDetailReservation, setIsShowDetailReservation] = useState(false);
     const [selectedResvCode, setSelectedResvCode] = useState();
-<<<<<<< HEAD
-    const [isShowUpdateModal, setIsShowUpdateModal] = useState(false);
-=======
     const [isShowNewResvModal, setIsShowNewResvModal] = useState(false);
     const [resvDateList, setResvDateList] = useState([]);
     const [reservationInfo, setReservationInfo] = useState([]);
@@ -58,7 +52,6 @@
     useEffect(() => {
         fetchReservationData();
     }, []);
->>>>>>> d5c06a9d
 
     return (
         <>
@@ -89,13 +82,10 @@
                             selectedDate={selectedDate}
                             setSearchResultList={setSearchResultList}
                             setIsOpen={setIsOpen}
-<<<<<<< HEAD
                             selectedResvCode={selectedResvCode}
                             setIsShowUpdateModal={setIsShowUpdateModal}
-=======
                             setIsShowNewResvModal={setIsShowNewResvModal}
-                            resvDateList={resvDateList}
->>>>>>> d5c06a9d
+
                         />
                     )}
                     {isShowDetailReservation && (
@@ -104,12 +94,6 @@
                             selectedResvCode={selectedResvCode}
                         />
                     )}
-<<<<<<< HEAD
-                    {isShowUpdateModal && (
-                        <UpdateReservationInfoModal
-                            setIsShowUpdateModal={setIsShowUpdateModal}
-                            selectedResvCode={selectedResvCode}
-=======
                     {isShowNewResvModal && (
                         <NewReservationModal
                             isShowNewResvModal={isShowNewResvModal}
@@ -117,7 +101,13 @@
                             selectedDate={selectedDate}
                             resvDateList={resvDateList}
                             fetchReservationData={fetchReservationData}
->>>>>>> d5c06a9d
+                        />
+                    )}
+                    {isShowUpdateModal && (
+                        <UpdateReservationInfoModal
+                            setIsShowUpdateModal={setIsShowUpdateModal}
+                            selectedResvCode={selectedResvCode}
+
                         />
                     )}
             </div>
