import React, { useState, useEffect } from 'react';
import styles from '../../../../styles/admin/reservation/ReservationMenuModal.module.css';
import Image from 'next/image';
import closeBtn from '../../../../../public/images/reservation/whiteCloseBtn.png';

<<<<<<< HEAD
export default function ReservationMenuModal({setIsShowModal ,selectedDate, setSearchResultList, setIsOpen, setIsShowUpdateModal}){
=======
export default function ReservationMenuModal({setIsShowModal ,selectedDate, setSearchResultList, setIsOpen, setIsShowNewResvModal, resvDateList}){
    const [pastDay, setPastDay] = useState(false);
>>>>>>> d5c06a9d
    const SHOP_CODE = 1;
    const API_BASE_URL = `http://localhost:8080/my-shops/${SHOP_CODE}/reservation`;
    
    // 예약 상세 조회
    const ShowDetailReservationHandler = async() => {
        setIsShowModal(false);
      
        try{
            const response = await fetch(`${API_BASE_URL}?resvDate=${selectedDate}`);
            const data = await response.json();
            setSearchResultList(data);
            setIsOpen(true);
            window.scrollTo({
                top : 0,
                behavior : 'smooth'
            })
        } catch (error) {
                console.error('검색 결과 불러오기 실패 : ', error)
        }
    }

    const ShowNewResvModalHandler = () => {

        if(pastDay) return ; // 클릭 막기

        setIsShowModal(false);
        setIsShowNewResvModal(true);
    }

    useEffect(() => {

            // 오늘 이전 날짜 예약 등록 막기
            const formatSelectedDate = new Date(selectedDate);
            const today = new Date();

            // 시간 제거해서 날짜만 비교 (00:00:00 기준)
            formatSelectedDate.setHours(0, 0, 0, 0);
            today.setHours(0, 0, 0, 0);

            if (formatSelectedDate < today) {
                setPastDay(true);
            }

            // 예약 가능 날짜가 아니면 예약 등록 막기
            console.log('selectedDate!!!!!', selectedDate);
            const availableDates = resvDateList?.results?.schedule?.map(item => item.targetDate) || [];
            const isAvailableDate = availableDates.includes(selectedDate);

            if(!isAvailableDate){
                setPastDay(true);
            }

            // 스크롤 막기
            document.body.style.overflow = 'hidden';  
            document.documentElement.style.overflow = 'hidden';
    
            const next = document.getElementById('__next');
            if (next) next.style.overflow = 'hidden';
    
            return () => {
                // 모달 닫힐 때 스크롤 원상 복구
                document.body.style.overflow = 'auto';
                document.documentElement.style.overflow = 'auto';
                if (next) next.style.overflow = 'auto';
            };
        }, [])
    
        const showUpdateReservationModalHandler = () => {
            setIsShowUpdateModal(true);
        }
    return(
        <>
            <div className={styles.modalOverlay}/>
            <div className={styles.modalWrapper}>
                <div className={styles.modalHeaderWrapper}>
                    <p className={styles.menuTitle}>예약 메뉴</p>
                    <Image 
                        src={closeBtn} 
                        alt='닫기 버튼' 
                        onClick={() => setIsShowModal(false)}
                        className={styles.closeBtn}
                    /> 
                </div>
                <div className={styles.modalBodyWrapper}>
                    <div className={`${styles.menus} ${pastDay ? styles.pastDay : ''}`} 
                        onClick={ShowNewResvModalHandler}
                    >
                        예약 등록
                    </div>
                    <div className={styles.menus} onClick={ShowDetailReservationHandler}>예약 조회</div>
                    <div className={styles.menus} onClick={showUpdateReservationModalHandler}>예약 막기</div>
                </div>
            </div>
        </>
    )
}<|MERGE_RESOLUTION|>--- conflicted
+++ resolved
@@ -3,12 +3,8 @@
 import Image from 'next/image';
 import closeBtn from '../../../../../public/images/reservation/whiteCloseBtn.png';
 
-<<<<<<< HEAD
-export default function ReservationMenuModal({setIsShowModal ,selectedDate, setSearchResultList, setIsOpen, setIsShowUpdateModal}){
-=======
 export default function ReservationMenuModal({setIsShowModal ,selectedDate, setSearchResultList, setIsOpen, setIsShowNewResvModal, resvDateList}){
     const [pastDay, setPastDay] = useState(false);
->>>>>>> d5c06a9d
     const SHOP_CODE = 1;
     const API_BASE_URL = `http://localhost:8080/my-shops/${SHOP_CODE}/reservation`;
     
